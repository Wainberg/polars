--- conflicted
+++ resolved
@@ -7300,7 +7300,6 @@
             `DataFrame`. If these columns are not :class:`String` columns, their values
             will be coerced to strings, since polars column names must be strings.
         aggregate_function
-<<<<<<< HEAD
             A function to aggregate multiple `values` with the same `index` and
             `columns` prior to pivoting, equivalent to using :func:`group_by` as a
             preprocessing step. Choose from:
@@ -7308,21 +7307,12 @@
             - `None`: no aggregation takes place; will raise an error if multiple values
               are in a group.
             - One of the strings {`'first'`, `'last'`, `'sum'`, `'max'`,
-              `'min'`, `'mean'`, `'median'`, `'count'`}, to perform predefined
+              `'min'`, `'mean'`, `'median'`, `'len'`}, to perform predefined
               types of aggregation.
             - An expression that performs a custom aggregation, where
               :func:`polars.element()` represents the multiple `values` in each "group"
               with the same `index` and `columns`. For example, `aggregate_function='mean'`
               is short for `aggregate_function=pl.element().mean()`.
-
-=======
-            Choose from:
-
-            - None: no aggregation takes place, will raise error if multiple values are in group.
-            - A predefined aggregate function string, one of
-              {'min', 'max', 'first', 'last', 'sum', 'mean', 'median', 'len'}
-            - An expression to do the aggregation.
->>>>>>> 286744a0
         maintain_order
             Whether to ensure that the row names of the output `DataFrame` are in the
             same order they first appeared in the `index` of the input `DataFrame`.
@@ -7354,7 +7344,7 @@
         ...         "Grade": [90, 85, 78, 88, 92],
         ...     }
         ... )
-<<<<<<< HEAD
+
         >>> df_long.pivot(index=["First", "Last"], columns="Subject", values="Grade")
         shape: (3, 4)
         ┌───────┬──────┬──────┬──────┐
@@ -7369,18 +7359,6 @@
 
         Pivot using an expression as the `aggregate_function` (this particular example
         can be expressed more simply with `aggregate_function='mean'`):
-=======
-        >>> df.pivot(index="foo", columns="bar", values="baz", aggregate_function="sum")
-        shape: (2, 3)
-        ┌─────┬─────┬─────┐
-        │ foo ┆ y   ┆ x   │
-        │ --- ┆ --- ┆ --- │
-        │ str ┆ i64 ┆ i64 │
-        ╞═════╪═════╪═════╡
-        │ one ┆ 3   ┆ 5   │
-        │ two ┆ 3   ┆ 10  │
-        └─────┴─────┴─────┘
->>>>>>> 286744a0
 
         >>> (
         ...     df_long.vstack(df_long.with_columns(pl.col.Grade + 10)).pivot(
@@ -7401,28 +7379,19 @@
         │ Cam   ┆ Yu   ┆ 83.0 ┆ null │
         └───────┴──────┴──────┴──────┘
 
-        Use selectors to determine the `values` columns, `maintain_order=True` to
+        Use a selector to determine the `values` columns, `maintain_order=True` to
         alphabetically order the index rows (`'First'` and `'Last'`), and
         `sort_columns=True` to alphabetically order the non-index columns (`'Art'` and
         `'Math'`):
 
         >>> import polars.selectors as cs
-<<<<<<< HEAD
         >>> df_long.pivot(
         ...     index=["First", "Last"],
         ...     columns="Subject",
         ...     values=cs.integer(),
         ...     maintain_order=True,
-=======
-        >>> df.pivot(
-        ...     index=cs.string(),
-        ...     columns=cs.string(),
-        ...     values=cs.numeric(),
-        ...     aggregate_function="sum",
->>>>>>> 286744a0
         ...     sort_columns=True,
         ... )
-<<<<<<< HEAD
         shape: (3, 4)
         ┌───────┬──────┬──────┬──────┐
         │ First ┆ Last ┆ Art  ┆ Math │
@@ -7469,67 +7438,6 @@
 
         To emulate e.g. `aggregate_function=pl.element().mean()`, replace `.first()`
         with `.mean()` above.
-=======
-        shape: (4, 6)
-        ┌─────┬─────┬─────────────┬─────────────┬─────────────┬─────────────┐
-        │ foo ┆ bar ┆ {"one","x"} ┆ {"one","y"} ┆ {"two","x"} ┆ {"two","y"} │
-        │ --- ┆ --- ┆ ---         ┆ ---         ┆ ---         ┆ ---         │
-        │ str ┆ str ┆ i64         ┆ i64         ┆ i64         ┆ i64         │
-        ╞═════╪═════╪═════════════╪═════════════╪═════════════╪═════════════╡
-        │ one ┆ x   ┆ 5           ┆ null        ┆ null        ┆ null        │
-        │ one ┆ y   ┆ null        ┆ 3           ┆ null        ┆ null        │
-        │ two ┆ x   ┆ null        ┆ null        ┆ 10          ┆ null        │
-        │ two ┆ y   ┆ null        ┆ null        ┆ null        ┆ 3           │
-        └─────┴─────┴─────────────┴─────────────┴─────────────┴─────────────┘
-
-        Run an expression as aggregation function
-
-        >>> df = pl.DataFrame(
-        ...     {
-        ...         "col1": ["a", "a", "a", "b", "b", "b"],
-        ...         "col2": ["x", "x", "x", "x", "y", "y"],
-        ...         "col3": [6, 7, 3, 2, 5, 7],
-        ...     }
-        ... )
-        >>> df.pivot(
-        ...     index="col1",
-        ...     columns="col2",
-        ...     values="col3",
-        ...     aggregate_function=pl.element().tanh().mean(),
-        ... )
-        shape: (2, 3)
-        ┌──────┬──────────┬──────────┐
-        │ col1 ┆ x        ┆ y        │
-        │ ---  ┆ ---      ┆ ---      │
-        │ str  ┆ f64      ┆ f64      │
-        ╞══════╪══════════╪══════════╡
-        │ a    ┆ 0.998347 ┆ null     │
-        │ b    ┆ 0.964028 ┆ 0.999954 │
-        └──────┴──────────┴──────────┘
-
-        Note that `pivot` is only available in eager mode. If you know the unique
-        column values in advance, you can use :meth:`polars.LazyFrame.groupby` to
-        get the same result as above in lazy mode:
-
-        >>> index = pl.col("col1")
-        >>> columns = pl.col("col2")
-        >>> values = pl.col("col3")
-        >>> unique_column_values = ["x", "y"]
-        >>> aggregate_function = lambda col: col.tanh().mean()
-        >>> df.lazy().group_by(index).agg(
-        ...     aggregate_function(values.filter(columns == value)).alias(value)
-        ...     for value in unique_column_values
-        ... ).collect()  # doctest: +IGNORE_RESULT
-        shape: (2, 3)
-        ┌──────┬──────────┬──────────┐
-        │ col1 ┆ x        ┆ y        │
-        │ ---  ┆ ---      ┆ ---      │
-        │ str  ┆ f64      ┆ f64      │
-        ╞══════╪══════════╪══════════╡
-        │ a    ┆ 0.998347 ┆ null     │
-        │ b    ┆ 0.964028 ┆ 0.999954 │
-        └──────┴──────────┴──────────┘
->>>>>>> 286744a0
         """  # noqa: W505
         values = _expand_selectors(self, values)
         index = _expand_selectors(self, index)
